/**
 * Licensed to the Apache Software Foundation (ASF) under one
 * or more contributor license agreements.  See the NOTICE file
 * distributed with this work for additional information
 * regarding copyright ownership.  The ASF licenses this file
 * to you under the Apache License, Version 2.0 (the
 * "License"); you may not use this file except in compliance
 * with the License.  You may obtain a copy of the License at
 *
 *     http://www.apache.org/licenses/LICENSE-2.0
 *
 * Unless required by applicable law or agreed to in writing, software
 * distributed under the License is distributed on an "AS IS" BASIS,
 * WITHOUT WARRANTIES OR CONDITIONS OF ANY KIND, either express or implied.
 * See the License for the specific language governing permissions and
 * limitations under the License.
 */
package org.apache.hadoop.hdfs.server.namenode;

import static org.apache.hadoop.util.Time.now;

import java.io.Closeable;
import java.io.FileNotFoundException;
import java.io.IOException;
import java.util.ArrayList;
import java.util.concurrent.TimeUnit;
import java.util.concurrent.locks.Condition;
import java.util.concurrent.locks.ReentrantReadWriteLock;

import org.apache.hadoop.conf.Configuration;
import org.apache.hadoop.fs.ContentSummary;
import org.apache.hadoop.fs.FileAlreadyExistsException;
import org.apache.hadoop.fs.Options;
import org.apache.hadoop.fs.Options.Rename;
import org.apache.hadoop.fs.ParentNotDirectoryException;
import org.apache.hadoop.fs.Path;
import org.apache.hadoop.fs.PathIsNotDirectoryException;
import org.apache.hadoop.fs.UnresolvedLinkException;
import org.apache.hadoop.fs.permission.FsAction;
import org.apache.hadoop.fs.permission.FsPermission;
import org.apache.hadoop.fs.permission.PermissionStatus;
import org.apache.hadoop.hdfs.DFSConfigKeys;
import org.apache.hadoop.hdfs.DistributedFileSystem;
import org.apache.hadoop.hdfs.protocol.Block;
import org.apache.hadoop.hdfs.protocol.ClientProtocol;
import org.apache.hadoop.hdfs.protocol.DirectoryListing;
import org.apache.hadoop.hdfs.protocol.FSLimitException;
import org.apache.hadoop.hdfs.protocol.FSLimitException.MaxDirectoryItemsExceededException;
import org.apache.hadoop.hdfs.protocol.FSLimitException.PathComponentTooLongException;
import org.apache.hadoop.hdfs.protocol.HdfsConstants;
import org.apache.hadoop.hdfs.protocol.HdfsFileStatus;
import org.apache.hadoop.hdfs.protocol.HdfsLocatedFileStatus;
import org.apache.hadoop.hdfs.protocol.LocatedBlocks;
import org.apache.hadoop.hdfs.protocol.QuotaExceededException;
import org.apache.hadoop.hdfs.server.blockmanagement.BlockInfo;
import org.apache.hadoop.hdfs.server.blockmanagement.BlockInfoUnderConstruction;
import org.apache.hadoop.hdfs.server.blockmanagement.BlockManager;
import org.apache.hadoop.hdfs.server.blockmanagement.DatanodeDescriptor;
import org.apache.hadoop.hdfs.server.common.HdfsServerConstants.BlockUCState;
import org.apache.hadoop.hdfs.server.namenode.INode.BlocksMapUpdateInfo;
import org.apache.hadoop.hdfs.server.namenode.INodeDirectory.INodesInPath;
import org.apache.hadoop.hdfs.server.namenode.snapshot.INodeDirectorySnapshottable;
import org.apache.hadoop.hdfs.server.namenode.snapshot.SnapshotAccessControlException;
import org.apache.hadoop.hdfs.server.namenode.snapshot.Snapshot;
import org.apache.hadoop.hdfs.util.ByteArray;
import org.apache.hadoop.hdfs.util.ReadOnlyList;

import com.google.common.annotations.VisibleForTesting;
import com.google.common.base.Preconditions;

/*************************************************
 * FSDirectory stores the filesystem directory state.
 * It handles writing/loading values to disk, and logging
 * changes as we go.
 *
 * It keeps the filename->blockset mapping always-current
 * and logged to disk.
 * 
 *************************************************/
public class FSDirectory implements Closeable {
  private static INodeDirectoryWithQuota createRoot(FSNamesystem namesystem) {
    final INodeDirectoryWithQuota r = new INodeDirectoryWithQuota(
        INodeDirectory.ROOT_NAME,
        namesystem.createFsOwnerPermissions(new FsPermission((short)0755)));
    return INodeDirectorySnapshottable.newInstance(r, 0);
  }

  INodeDirectoryWithQuota rootDir;
  FSImage fsImage;  
  private final FSNamesystem namesystem;
  private volatile boolean ready = false;
  private final int maxComponentLength;
  private final int maxDirItems;
  private final int lsLimit;  // max list limit

  // lock to protect the directory and BlockMap
  private ReentrantReadWriteLock dirLock;
  private Condition cond;

  // utility methods to acquire and release read lock and write lock
  void readLock() {
    this.dirLock.readLock().lock();
  }

  void readUnlock() {
    this.dirLock.readLock().unlock();
  }

  void writeLock() {
    this.dirLock.writeLock().lock();
  }

  void writeUnlock() {
    this.dirLock.writeLock().unlock();
  }

  boolean hasWriteLock() {
    return this.dirLock.isWriteLockedByCurrentThread();
  }

  boolean hasReadLock() {
    return this.dirLock.getReadHoldCount() > 0;
  }

  /**
   * Caches frequently used file names used in {@link INode} to reuse 
   * byte[] objects and reduce heap usage.
   */
  private final NameCache<ByteArray> nameCache;

  FSDirectory(FSImage fsImage, FSNamesystem ns, Configuration conf) {
    this.dirLock = new ReentrantReadWriteLock(true); // fair
    this.cond = dirLock.writeLock().newCondition();
    rootDir = createRoot(ns);
    this.fsImage = fsImage;
    int configuredLimit = conf.getInt(
        DFSConfigKeys.DFS_LIST_LIMIT, DFSConfigKeys.DFS_LIST_LIMIT_DEFAULT);
    this.lsLimit = configuredLimit>0 ?
        configuredLimit : DFSConfigKeys.DFS_LIST_LIMIT_DEFAULT;
    
    // filesystem limits
    this.maxComponentLength = conf.getInt(
        DFSConfigKeys.DFS_NAMENODE_MAX_COMPONENT_LENGTH_KEY,
        DFSConfigKeys.DFS_NAMENODE_MAX_COMPONENT_LENGTH_DEFAULT);
    this.maxDirItems = conf.getInt(
        DFSConfigKeys.DFS_NAMENODE_MAX_DIRECTORY_ITEMS_KEY,
        DFSConfigKeys.DFS_NAMENODE_MAX_DIRECTORY_ITEMS_DEFAULT);

    int threshold = conf.getInt(
        DFSConfigKeys.DFS_NAMENODE_NAME_CACHE_THRESHOLD_KEY,
        DFSConfigKeys.DFS_NAMENODE_NAME_CACHE_THRESHOLD_DEFAULT);
    NameNode.LOG.info("Caching file names occuring more than " + threshold
        + " times");
    nameCache = new NameCache<ByteArray>(threshold);
    namesystem = ns;
  }
    
  private FSNamesystem getFSNamesystem() {
    return namesystem;
  }

  private BlockManager getBlockManager() {
    return getFSNamesystem().getBlockManager();
  }

  /**
   * Notify that loading of this FSDirectory is complete, and
   * it is ready for use 
   */
  void imageLoadComplete() {
    Preconditions.checkState(!ready, "FSDirectory already loaded");
    setReady();
  }

  void setReady() {
    if(ready) return;
    writeLock();
    try {
      setReady(true);
      this.nameCache.initialized();
      cond.signalAll();
    } finally {
      writeUnlock();
    }
  }
  
  //This is for testing purposes only
  @VisibleForTesting
  boolean isReady() {
    return ready;
  }

  // exposed for unit tests
  protected void setReady(boolean flag) {
    ready = flag;
  }

  private void incrDeletedFileCount(int count) {
    if (getFSNamesystem() != null)
      NameNode.getNameNodeMetrics().incrFilesDeleted(count);
  }
    
  /**
   * Shutdown the filestore
   */
  @Override
  public void close() throws IOException {
    fsImage.close();
  }

  /**
   * Block until the object is ready to be used.
   */
  void waitForReady() {
    if (!ready) {
      writeLock();
      try {
        while (!ready) {
          try {
            cond.await(5000, TimeUnit.MILLISECONDS);
          } catch (InterruptedException ie) {
          }
        }
      } finally {
        writeUnlock();
      }
    }
  }

  /**
   * Add the given filename to the fs.
   * @throws FileAlreadyExistsException
   * @throws QuotaExceededException
   * @throws UnresolvedLinkException
   * @throws SnapshotAccessControlException 
   */
  INodeFileUnderConstruction addFile(String path, 
                PermissionStatus permissions,
                short replication,
                long preferredBlockSize,
                String clientName,
                String clientMachine,
                DatanodeDescriptor clientNode,
                long generationStamp) 
    throws FileAlreadyExistsException, QuotaExceededException,
      UnresolvedLinkException, SnapshotAccessControlException {
    waitForReady();

    // Always do an implicit mkdirs for parent directory tree.
    long modTime = now();
    
    Path parent = new Path(path).getParent();
    if (parent == null) {
      // Trying to add "/" as a file - this path has no
      // parent -- avoids an NPE below.
      return null;
    }
    
    if (!mkdirs(parent.toString(), permissions, true, modTime)) {
      return null;
    }
    INodeFileUnderConstruction newNode = new INodeFileUnderConstruction(
                                 permissions,replication,
                                 preferredBlockSize, modTime, clientName, 
                                 clientMachine, clientNode);
    boolean added = false;
    writeLock();
    try {
      added = addINode(path, newNode);
    } finally {
      writeUnlock();
    }
    if (!added) {
      NameNode.stateChangeLog.info("DIR* addFile: failed to add " + path);
      return null;
    }

    if(NameNode.stateChangeLog.isDebugEnabled()) {
      NameNode.stateChangeLog.debug("DIR* addFile: " + path + " is added");
    }
    return newNode;
  }

  INode unprotectedAddFile( String path, 
                            PermissionStatus permissions,
                            short replication,
                            long modificationTime,
                            long atime,
                            long preferredBlockSize,
                            boolean underConstruction,
                            String clientName,
                            String clientMachine) {
    final INode newNode;
    assert hasWriteLock();
    if (underConstruction) {
      newNode = new INodeFileUnderConstruction(
          permissions, replication,
          preferredBlockSize, modificationTime, clientName, 
          clientMachine, null);
    } else {
      newNode = new INodeFile(permissions, BlockInfo.EMPTY_ARRAY, replication,
                              modificationTime, atime, preferredBlockSize);
    }

    try {
      if (addINode(path, newNode)) {
        return newNode;
      }
    } catch (IOException e) {
      if(NameNode.stateChangeLog.isDebugEnabled()) {
        NameNode.stateChangeLog.debug(
            "DIR* FSDirectory.unprotectedAddFile: exception when add " + path
                + " to the file system", e);
      }
    }
    return null;
  }

  /**
   * Add a block to the file. Returns a reference to the added block.
   */
  BlockInfo addBlock(String path, INodesInPath inodesInPath, Block block,
      DatanodeDescriptor targets[]) throws IOException {
    waitForReady();

    writeLock();
    try {
      final INode[] inodes = inodesInPath.getINodes();
      final INodeFileUnderConstruction fileINode = 
          INodeFileUnderConstruction.valueOf(inodes[inodes.length-1], path);

      // check quota limits and updated space consumed
      updateCount(inodesInPath, inodes.length-1, 0,
          fileINode.getPreferredBlockSize()*fileINode.getFileReplication(), true);

      // associate new last block for the file
      BlockInfoUnderConstruction blockInfo =
        new BlockInfoUnderConstruction(
            block,
            fileINode.getFileReplication(),
            BlockUCState.UNDER_CONSTRUCTION,
            targets);
      getBlockManager().addBlockCollection(blockInfo, fileINode);
      fileINode.addBlock(blockInfo);

      if(NameNode.stateChangeLog.isDebugEnabled()) {
        NameNode.stateChangeLog.debug("DIR* FSDirectory.addBlock: "
            + path + " with " + block
            + " block is added to the in-memory "
            + "file system");
      }
      return blockInfo;
    } finally {
      writeUnlock();
    }
  }

  /**
   * Persist the block list for the inode.
   */
  void persistBlocks(String path, INodeFileUnderConstruction file) {
    waitForReady();

    writeLock();
    try {
      fsImage.getEditLog().logUpdateBlocks(path, file);
      if(NameNode.stateChangeLog.isDebugEnabled()) {
        NameNode.stateChangeLog.debug("DIR* FSDirectory.persistBlocks: "
            +path+" with "+ file.getBlocks().length 
            +" blocks is persisted to the file system");
      }
    } finally {
      writeUnlock();
    }
  }
  
  /**
   * Close file.
   */
  void closeFile(String path, INodeFile file) {
    waitForReady();
    long now = now();
    writeLock();
    try {
      // file is closed
      file.setModificationTimeForce(now);
      fsImage.getEditLog().logCloseFile(path, file);
      if (NameNode.stateChangeLog.isDebugEnabled()) {
        NameNode.stateChangeLog.debug("DIR* FSDirectory.closeFile: "
            +path+" with "+ file.getBlocks().length 
            +" blocks is persisted to the file system");
      }
    } finally {
      writeUnlock();
    }
  }

  /**
   * Remove a block from the file.
   */
  boolean removeBlock(String path, INodeFileUnderConstruction fileNode, 
                      Block block) throws IOException {
    waitForReady();

    writeLock();
    try {
      unprotectedRemoveBlock(path, fileNode, block);
      // write modified block locations to log
      fsImage.getEditLog().logOpenFile(path, fileNode);
    } finally {
      writeUnlock();
    }
    return true;
  }
  
  void unprotectedRemoveBlock(String path, INodeFileUnderConstruction fileNode, 
      Block block) throws IOException {
    // modify file-> block and blocksMap
    fileNode.removeLastBlock(block);
    getBlockManager().removeBlockFromMap(block);

    if(NameNode.stateChangeLog.isDebugEnabled()) {
      NameNode.stateChangeLog.debug("DIR* FSDirectory.removeBlock: "
          +path+" with "+block
          +" block is removed from the file system");
    }

    // update space consumed
    final INodesInPath inodesInPath = rootDir.getExistingPathINodes(path, true);
    final INode[] inodes = inodesInPath.getINodes();
    updateCount(inodesInPath, inodes.length-1, 0,
        -fileNode.getPreferredBlockSize()*fileNode.getFileReplication(), true);
  }

  /**
   * @throws SnapshotAccessControlException 
   * @see #unprotectedRenameTo(String, String, long)
   * @deprecated Use {@link #renameTo(String, String, Rename...)} instead.
   */
  @Deprecated
  boolean renameTo(String src, String dst) 
      throws QuotaExceededException, UnresolvedLinkException, 
      FileAlreadyExistsException, SnapshotAccessControlException {
    if (NameNode.stateChangeLog.isDebugEnabled()) {
      NameNode.stateChangeLog.debug("DIR* FSDirectory.renameTo: "
          +src+" to "+dst);
    }
    waitForReady();
    long now = now();
    writeLock();
    try {
      if (!unprotectedRenameTo(src, dst, now))
        return false;
    } finally {
      writeUnlock();
    }
    fsImage.getEditLog().logRename(src, dst, now);
    return true;
  }

  /**
   * @see #unprotectedRenameTo(String, String, long, Options.Rename...)
   */
  void renameTo(String src, String dst, Options.Rename... options)
      throws FileAlreadyExistsException, FileNotFoundException,
      ParentNotDirectoryException, QuotaExceededException,
      UnresolvedLinkException, IOException {
    if (NameNode.stateChangeLog.isDebugEnabled()) {
      NameNode.stateChangeLog.debug("DIR* FSDirectory.renameTo: " + src
          + " to " + dst);
    }
    waitForReady();
    long now = now();
    writeLock();
    try {
      if (unprotectedRenameTo(src, dst, now, options)) {
        incrDeletedFileCount(1);
      }
    } finally {
      writeUnlock();
    }
    fsImage.getEditLog().logRename(src, dst, now, options);
  }

  /**
   * Change a path name
   * 
   * @param src source path
   * @param dst destination path
   * @return true if rename succeeds; false otherwise
   * @throws QuotaExceededException if the operation violates any quota limit
   * @throws FileAlreadyExistsException if the src is a symlink that points to dst
   * @throws SnapshotAccessControlException if path is in RO snapshot
   * @deprecated See {@link #renameTo(String, String)}
   */
  @Deprecated
  boolean unprotectedRenameTo(String src, String dst, long timestamp)
    throws QuotaExceededException, UnresolvedLinkException, 
    FileAlreadyExistsException, SnapshotAccessControlException {
    assert hasWriteLock();
    INodesInPath srcInodesInPath = rootDir.getMutableINodesInPath(src, false);
    INode[] srcInodes = srcInodesInPath.getINodes();
    INode srcInode = srcInodes[srcInodes.length-1];
    
    // check the validation of the source
    if (srcInode == null) {
      NameNode.stateChangeLog.warn("DIR* FSDirectory.unprotectedRenameTo: "
          + "failed to rename " + src + " to " + dst
          + " because source does not exist");
      return false;
    } 
    if (srcInodes.length == 1) {
      NameNode.stateChangeLog.warn("DIR* FSDirectory.unprotectedRenameTo: "
          +"failed to rename "+src+" to "+dst+ " because source is the root");
      return false;
    }
    if (isDir(dst)) {
      dst += Path.SEPARATOR + new Path(src).getName();
    }
    
    // check the validity of the destination
    if (dst.equals(src)) {
      return true;
    }
    if (srcInode.isSymlink() && 
        dst.equals(((INodeSymlink)srcInode).getSymlinkString())) {
      throw new FileAlreadyExistsException(
          "Cannot rename symlink "+src+" to its target "+dst);
    }
    
    // dst cannot be directory or a file under src
    if (dst.startsWith(src) && 
        dst.charAt(src.length()) == Path.SEPARATOR_CHAR) {
      NameNode.stateChangeLog.warn("DIR* FSDirectory.unprotectedRenameTo: "
          + "failed to rename " + src + " to " + dst
          + " because destination starts with src");
      return false;
    }
    
    byte[][] dstComponents = INode.getPathComponents(dst);
    INodesInPath dstInodesInPath = rootDir.getExistingPathINodes(dstComponents,
        dstComponents.length, false);
    if (dstInodesInPath.isSnapshot()) {
      throw new SnapshotAccessControlException(
          "Modification on RO snapshot is disallowed");
    }
    INode[] dstInodes = dstInodesInPath.getINodes();
    if (dstInodes[dstInodes.length-1] != null) {
      NameNode.stateChangeLog.warn("DIR* FSDirectory.unprotectedRenameTo: "
                                   +"failed to rename "+src+" to "+dst+ 
                                   " because destination exists");
      return false;
    }
    if (dstInodes[dstInodes.length-2] == null) {
      NameNode.stateChangeLog.warn("DIR* FSDirectory.unprotectedRenameTo: "
          +"failed to rename "+src+" to "+dst+ 
          " because destination's parent does not exist");
      return false;
    }
    
    // Ensure dst has quota to accommodate rename
    verifyQuotaForRename(srcInodes, dstInodes);
    
    boolean added = false;
    INode srcChild = null;
    String srcChildName = null;
    try {
      // remove src
      srcChild = removeLastINode(srcInodesInPath);
      if (srcChild == null) {
        NameNode.stateChangeLog.warn("DIR* FSDirectory.unprotectedRenameTo: "
            + "failed to rename " + src + " to " + dst
            + " because the source can not be removed");
        return false;
      }
      srcChildName = srcChild.getLocalName();
      srcChild.setLocalName(dstComponents[dstInodes.length-1]);
      
      // add src to the destination
      added = addLastINodeNoQuotaCheck(dstInodesInPath, srcChild);
      if (added) {
        srcChild = null;
        if (NameNode.stateChangeLog.isDebugEnabled()) {
          NameNode.stateChangeLog.debug("DIR* FSDirectory.unprotectedRenameTo: " 
              + src + " is renamed to " + dst);
        }
        // update modification time of dst and the parent of src
        srcInodes[srcInodes.length-2].setModificationTime(timestamp);
        dstInodes[dstInodes.length-2].setModificationTime(timestamp);
        return true;
      }
    } finally {
      if (!added && srcChild != null) {
        // put it back
        srcChild.setLocalName(srcChildName);
        addLastINodeNoQuotaCheck(srcInodesInPath, srcChild);
      }
    }
    NameNode.stateChangeLog.warn("DIR* FSDirectory.unprotectedRenameTo: "
        +"failed to rename "+src+" to "+dst);
    return false;
  }

  /**
   * Rename src to dst.
   * See {@link DistributedFileSystem#rename(Path, Path, Options.Rename...)}
   * for details related to rename semantics and exceptions.
   * 
   * @param src source path
   * @param dst destination path
   * @param timestamp modification time
   * @param options Rename options
   */
  boolean unprotectedRenameTo(String src, String dst, long timestamp,
      Options.Rename... options) throws FileAlreadyExistsException,
      FileNotFoundException, ParentNotDirectoryException,
      QuotaExceededException, UnresolvedLinkException, IOException {
    assert hasWriteLock();
    boolean overwrite = false;
    if (null != options) {
      for (Rename option : options) {
        if (option == Rename.OVERWRITE) {
          overwrite = true;
        }
      }
    }
    String error = null;
    final INodesInPath srcInodesInPath = rootDir.getMutableINodesInPath(src,
        false);
    final INode[] srcInodes = srcInodesInPath.getINodes();
    final INode srcInode = srcInodes[srcInodes.length - 1];
    // validate source
    if (srcInode == null) {
      error = "rename source " + src + " is not found.";
      NameNode.stateChangeLog.warn("DIR* FSDirectory.unprotectedRenameTo: "
          + error);
      throw new FileNotFoundException(error);
    }
    if (srcInodes.length == 1) {
      error = "rename source cannot be the root";
      NameNode.stateChangeLog.warn("DIR* FSDirectory.unprotectedRenameTo: "
          + error);
      throw new IOException(error);
    }

    // validate the destination
    if (dst.equals(src)) {
      throw new FileAlreadyExistsException(
          "The source "+src+" and destination "+dst+" are the same");
    }
    if (srcInode.isSymlink() && 
        dst.equals(((INodeSymlink)srcInode).getSymlinkString())) {
      throw new FileAlreadyExistsException(
          "Cannot rename symlink "+src+" to its target "+dst);
    }
    // dst cannot be a directory or a file under src
    if (dst.startsWith(src) && 
        dst.charAt(src.length()) == Path.SEPARATOR_CHAR) {
      error = "Rename destination " + dst
          + " is a directory or file under source " + src;
      NameNode.stateChangeLog.warn("DIR* FSDirectory.unprotectedRenameTo: "
          + error);
      throw new IOException(error);
    }
    final byte[][] dstComponents = INode.getPathComponents(dst);
    final INodesInPath dstInodesInPath = rootDir.getMutableINodesInPath(
        dstComponents, false);
    final INode[] dstInodes = dstInodesInPath.getINodes();
    INode dstInode = dstInodes[dstInodes.length - 1];
    if (dstInodes.length == 1) {
      error = "rename destination cannot be the root";
      NameNode.stateChangeLog.warn("DIR* FSDirectory.unprotectedRenameTo: "
          + error);
      throw new IOException(error);
    }
    if (dstInode != null) { // Destination exists
      // It's OK to rename a file to a symlink and vice versa
      if (dstInode.isDirectory() != srcInode.isDirectory()) {
        error = "Source " + src + " and destination " + dst
            + " must both be directories";
        NameNode.stateChangeLog.warn("DIR* FSDirectory.unprotectedRenameTo: "
            + error);
        throw new IOException(error);
      }
      if (!overwrite) { // If destination exists, overwrite flag must be true
        error = "rename destination " + dst + " already exists";
        NameNode.stateChangeLog.warn("DIR* FSDirectory.unprotectedRenameTo: "
            + error);
        throw new FileAlreadyExistsException(error);
      }
      if (dstInode.isDirectory()) {
        final ReadOnlyList<INode> children = ((INodeDirectory) dstInode
            ).getChildrenList(dstInodesInPath.getPathSnapshot());
        if (!children.isEmpty()) {
          error = "rename destination directory is not empty: " + dst;
          NameNode.stateChangeLog.warn(
              "DIR* FSDirectory.unprotectedRenameTo: " + error);
          throw new IOException(error);
        }
      }
      INode snapshotNode = hasSnapshot(dstInode);
      if (snapshotNode != null) {
        error = "The direcotry " + dstInode.getFullPathName()
            + " cannot be deleted for renaming since "
            + snapshotNode.getFullPathName()
            + " is snapshottable and already has snapshots";
        NameNode.stateChangeLog.warn("DIR* FSDirectory.unprotectedRenameTo: "
            + error);
        throw new IOException(error);
      }
    }
    if (dstInodes[dstInodes.length - 2] == null) {
      error = "rename destination parent " + dst + " not found.";
      NameNode.stateChangeLog.warn("DIR* FSDirectory.unprotectedRenameTo: "
          + error);
      throw new FileNotFoundException(error);
    }
    if (!dstInodes[dstInodes.length - 2].isDirectory()) {
      error = "rename destination parent " + dst + " is a file.";
      NameNode.stateChangeLog.warn("DIR* FSDirectory.unprotectedRenameTo: "
          + error);
      throw new ParentNotDirectoryException(error);
    }

    // Ensure dst has quota to accommodate rename
    verifyQuotaForRename(srcInodes, dstInodes);
    INode removedSrc = removeLastINode(srcInodesInPath);
    if (removedSrc == null) {
      error = "Failed to rename " + src + " to " + dst
          + " because the source can not be removed";
      NameNode.stateChangeLog.warn("DIR* FSDirectory.unprotectedRenameTo: "
          + error);
      throw new IOException(error);
    }
    final String srcChildName = removedSrc.getLocalName();
    String dstChildName = null;
    INode removedDst = null;
    try {
      if (dstInode != null) { // dst exists remove it
        removedDst = removeLastINode(dstInodesInPath);
        dstChildName = removedDst.getLocalName();
      }

      removedSrc.setLocalName(dstComponents[dstInodes.length - 1]);
      // add src as dst to complete rename
      if (addLastINodeNoQuotaCheck(dstInodesInPath, removedSrc)) {
        removedSrc = null;
        if (NameNode.stateChangeLog.isDebugEnabled()) {
          NameNode.stateChangeLog.debug(
              "DIR* FSDirectory.unprotectedRenameTo: " + src
              + " is renamed to " + dst);
        }
        srcInodes[srcInodes.length - 2].setModificationTime(timestamp);
        dstInodes[dstInodes.length - 2].setModificationTime(timestamp);

        // Collect the blocks and remove the lease for previous dst
        int filesDeleted = 0;
        if (removedDst != null) {
          INode rmdst = removedDst;
          removedDst = null;
          BlocksMapUpdateInfo collectedBlocks = new BlocksMapUpdateInfo();
          filesDeleted = rmdst.collectSubtreeBlocksAndClear(collectedBlocks);
          getFSNamesystem().removePathAndBlocks(src, collectedBlocks);
        }
        return filesDeleted >0;
      }
    } finally {
      if (removedSrc != null) {
        // Rename failed - restore src
        removedSrc.setLocalName(srcChildName);
        addLastINodeNoQuotaCheck(srcInodesInPath, removedSrc);
      }
      if (removedDst != null) {
        // Rename failed - restore dst
        removedDst.setLocalName(dstChildName);
        addLastINodeNoQuotaCheck(dstInodesInPath, removedDst);
      }
    }
    NameNode.stateChangeLog.warn("DIR* FSDirectory.unprotectedRenameTo: "
        + "failed to rename " + src + " to " + dst);
    throw new IOException("rename from " + src + " to " + dst + " failed.");
  }

  /**
   * Set file replication
   * 
   * @param src file name
   * @param replication new replication
   * @param oldReplication old replication - output parameter
   * @return array of file blocks
   * @throws QuotaExceededException
   * @throws SnapshotAccessControlException 
   */
  Block[] setReplication(String src, short replication, short[] oldReplication)
      throws QuotaExceededException, UnresolvedLinkException,
      SnapshotAccessControlException {
    waitForReady();
    Block[] fileBlocks = null;
    writeLock();
    try {
      fileBlocks = unprotectedSetReplication(src, replication, oldReplication);
      if (fileBlocks != null)  // log replication change
        fsImage.getEditLog().logSetReplication(src, replication);
      return fileBlocks;
    } finally {
      writeUnlock();
    }
  }

  Block[] unprotectedSetReplication(String src, short replication,
      short[] oldReplication) throws QuotaExceededException,
      UnresolvedLinkException, SnapshotAccessControlException {
    assert hasWriteLock();

    final INodesInPath inodesInPath = rootDir.getMutableINodesInPath(src, true);
    final INode[] inodes = inodesInPath.getINodes();
    INode inode = inodes[inodes.length - 1];
    if (inode == null || !inode.isFile()) {
      return null;
    }
    INodeFile fileNode = (INodeFile)inode;
    final short oldRepl = fileNode.getFileReplication();

    // check disk quota
    long dsDelta = (replication - oldRepl) * (fileNode.diskspaceConsumed()/oldRepl);
    updateCount(inodesInPath, inodes.length-1, 0, dsDelta, true);

    fileNode.setFileReplication(replication);

    if (oldReplication != null) {
      oldReplication[0] = oldRepl;
    }
    return fileNode.getBlocks();
  }

  /**
   * @param path the file path
   * @return the block size of the file. 
   */
  long getPreferredBlockSize(String path) throws UnresolvedLinkException,
      FileNotFoundException, IOException {
    readLock();
    try {
      return INodeFile.valueOf(rootDir.getNode(path, false), path
          ).getPreferredBlockSize();
    } finally {
      readUnlock();
    }
  }

  boolean exists(String src) throws UnresolvedLinkException {
    src = normalizePath(src);
    readLock();
    try {
      INode inode = rootDir.getNode(src, false);
      if (inode == null) {
         return false;
      }
      return !inode.isFile() || ((INodeFile)inode).getBlocks() != null;
    } finally {
      readUnlock();
    }
  }

  boolean existsMutable(String src) throws UnresolvedLinkException,
      SnapshotAccessControlException {
    src = normalizePath(src);
    readLock();
    try {
      INode inode = rootDir.getMutableNode(src, false);
      if (inode == null) {
         return false;
      }
      return inode.isDirectory() || inode.isSymlink() 
        ? true 
        : ((INodeFile)inode).getBlocks() != null;
    } finally {
      readUnlock();
    }
  }
  
  void setPermission(String src, FsPermission permission)
      throws FileNotFoundException, UnresolvedLinkException,
      SnapshotAccessControlException {
    writeLock();
    try {
      unprotectedSetPermission(src, permission);
    } finally {
      writeUnlock();
    }
    fsImage.getEditLog().logSetPermissions(src, permission);
  }
  
  void unprotectedSetPermission(String src, FsPermission permissions)
      throws FileNotFoundException, UnresolvedLinkException,
      SnapshotAccessControlException {
    assert hasWriteLock();
    INode inode = rootDir.getMutableNode(src, true);
    if (inode == null) {
      throw new FileNotFoundException("File does not exist: " + src);
    }
    inode.setPermission(permissions);
  }

  void setOwner(String src, String username, String groupname)
      throws FileNotFoundException, UnresolvedLinkException,
      SnapshotAccessControlException {
    writeLock();
    try {
      unprotectedSetOwner(src, username, groupname);
    } finally {
      writeUnlock();
    }
    fsImage.getEditLog().logSetOwner(src, username, groupname);
  }

  void unprotectedSetOwner(String src, String username, String groupname)
      throws FileNotFoundException, UnresolvedLinkException,
      SnapshotAccessControlException {
    assert hasWriteLock();
    INode inode = rootDir.getMutableNode(src, true);
    if (inode == null) {
      throw new FileNotFoundException("File does not exist: " + src);
    }
    if (username != null) {
      inode.setUser(username);
    }
    if (groupname != null) {
      inode.setGroup(groupname);
    }
  }

  /**
   * Concat all the blocks from srcs to trg and delete the srcs files
   */
  public void concat(String target, String [] srcs) 
      throws UnresolvedLinkException {
    writeLock();
    try {
      // actual move
      waitForReady();
      long timestamp = now();
      unprotectedConcat(target, srcs, timestamp);
      // do the commit
      fsImage.getEditLog().logConcat(target, srcs, timestamp);
    } finally {
      writeUnlock();
    }
  }
  

  
  /**
   * Concat all the blocks from srcs to trg and delete the srcs files
   * @param target target file to move the blocks to
   * @param srcs list of file to move the blocks from
   * Must be public because also called from EditLogs
   * NOTE: - it does not update quota (not needed for concat)
   */
  public void unprotectedConcat(String target, String [] srcs, long timestamp) 
      throws UnresolvedLinkException {
    assert hasWriteLock();
    if (NameNode.stateChangeLog.isDebugEnabled()) {
      NameNode.stateChangeLog.debug("DIR* FSNamesystem.concat to "+target);
    }
    // do the move
    
    final INodesInPath trgINodesInPath = rootDir.getExistingPathINodes(target, true);
    final INode[] trgINodes = trgINodesInPath.getINodes();
    INodeFile trgInode = (INodeFile) trgINodes[trgINodes.length-1];
    INodeDirectory trgParent = (INodeDirectory)trgINodes[trgINodes.length-2];
    
    INodeFile [] allSrcInodes = new INodeFile[srcs.length];
    int i = 0;
    int totalBlocks = 0;
    for(String src : srcs) {
      INodeFile srcInode = (INodeFile)getINode(src);
      allSrcInodes[i++] = srcInode;
      totalBlocks += srcInode.numBlocks();  
    }
    trgInode.appendBlocks(allSrcInodes, totalBlocks); // copy the blocks
    
    // since we are in the same dir - we can use same parent to remove files
    int count = 0;
    for(INodeFile nodeToRemove: allSrcInodes) {
      if(nodeToRemove == null) continue;
      
      nodeToRemove.setBlocks(null);
      trgParent.removeChild(nodeToRemove);
      count++;
    }
    
    trgInode.setModificationTimeForce(timestamp);
    trgParent.setModificationTime(timestamp);
    // update quota on the parent directory ('count' files removed, 0 space)
    unprotectedUpdateCount(trgINodesInPath, trgINodes.length-1, -count, 0);
  }

  /**
   * Delete the target directory and collect the blocks under it
   * 
   * @param src Path of a directory to delete
   * @param collectedBlocks Blocks under the deleted directory
   * @return true on successful deletion; else false
   */
  boolean delete(String src, BlocksMapUpdateInfo collectedBlocks) 
    throws IOException {
    if (NameNode.stateChangeLog.isDebugEnabled()) {
      NameNode.stateChangeLog.debug("DIR* FSDirectory.delete: " + src);
    }
    waitForReady();
    long now = now();
    int filesRemoved;
    writeLock();
    try {
      final INodesInPath inodesInPath = rootDir.getMutableINodesInPath(
          normalizePath(src), false);
      final INode[] inodes = inodesInPath.getINodes();
      if (checkPathINodes(inodes, src) == 0) {
        filesRemoved = 0;
      } else {
        // Before removing the node, first check if the targetNode is for a
        // snapshottable dir with snapshots, or its descendants have
        // snapshottable dir with snapshots
        INode targetNode = inodes[inodes.length-1];
        INode snapshotNode = hasSnapshot(targetNode);
        if (snapshotNode != null) {
          throw new IOException("The direcotry " + targetNode.getFullPathName()
              + " cannot be deleted since " + snapshotNode.getFullPathName()
              + " is snapshottable and already has snapshots");
        }
        filesRemoved = unprotectedDelete(inodesInPath, collectedBlocks, now);
      }
    } finally {
      writeUnlock();
    }
    if (filesRemoved <= 0) {
      return false;
    }
    incrDeletedFileCount(filesRemoved);
    // Blocks will be deleted later by the caller of this method
    getFSNamesystem().removePathAndBlocks(src, null);
    fsImage.getEditLog().logDelete(src, now);
    return true;
  }
  
  private int checkPathINodes(INode[] inodes, String src) {
    if (inodes == null || inodes.length == 0
        || inodes[inodes.length - 1] == null) {
      if(NameNode.stateChangeLog.isDebugEnabled()) {
        NameNode.stateChangeLog.debug("DIR* FSDirectory.unprotectedDelete: "
            + "failed to remove " + src + " because it does not exist");
      }
      return 0;
    } else if (inodes.length == 1) { // src is the root
      NameNode.stateChangeLog.warn("DIR* FSDirectory.unprotectedDelete: "
          + "failed to remove " + src
          + " because the root is not allowed to be deleted");
      return 0;
    }
    return inodes.length;
  }
  
  /**
   * @return true if the path is a non-empty directory; otherwise, return false.
   */
  boolean isNonEmptyDirectory(String path) throws UnresolvedLinkException {
    readLock();
    try {
      final INodesInPath inodesInPath = rootDir.getINodesInPath(path, false);
      final INode inode = inodesInPath.getINode(0);
      if (inode == null || !inode.isDirectory()) {
        //not found or not a directory
        return false;
      }
      final Snapshot s = inodesInPath.getPathSnapshot();
      return !((INodeDirectory)inode).getChildrenList(s).isEmpty();
    } finally {
      readUnlock();
    }
  }

  /**
   * Delete a path from the name space
   * Update the count at each ancestor directory with quota
   * <br>
   * Note: This is to be used by {@link FSEditLog} only.
   * <br>
   * @param src a string representation of a path to an inode
   * @param mtime the time the inode is removed
   * @throws SnapshotAccessControlException if path is in RO snapshot
   */ 
  void unprotectedDelete(String src, long mtime) 
    throws UnresolvedLinkException, SnapshotAccessControlException {
    assert hasWriteLock();
    BlocksMapUpdateInfo collectedBlocks = new BlocksMapUpdateInfo();
    int filesRemoved = 0;

    final INodesInPath inodesInPath = rootDir.getMutableINodesInPath(
        normalizePath(src), false);
    final INode[] inodes = inodesInPath.getINodes();
    if (checkPathINodes(inodes, src) == 0) {
      filesRemoved = 0;
    } else {
      filesRemoved = unprotectedDelete(inodesInPath, collectedBlocks, mtime);
    }
    if (filesRemoved > 0) {
      getFSNamesystem().removePathAndBlocks(src, collectedBlocks);
    }
  }
  
  /**
   * Delete a path from the name space
   * Update the count at each ancestor directory with quota
   * @param inodes the INode array resolved from the path
   * @param collectedBlocks blocks collected from the deleted path
   * @param mtime the time the inode is removed
   * @return the number of inodes deleted; 0 if no inodes are deleted.
   */ 
  int unprotectedDelete(INodesInPath inodesInPath,
      BlocksMapUpdateInfo collectedBlocks, long mtime) {
    assert hasWriteLock();

    final INode[] inodes = inodesInPath.getINodes();
    INode targetNode = inodes[inodes.length-1];
    // Remove the node from the namespace
    targetNode = removeLastINode(inodesInPath);
    if (targetNode == null) {
      return 0;
    }
    // set the parent's modification time
    inodes[inodes.length - 2].setModificationTime(mtime);
    int filesRemoved = targetNode.collectSubtreeBlocksAndClear(collectedBlocks);
    if (NameNode.stateChangeLog.isDebugEnabled()) {
      NameNode.stateChangeLog.debug("DIR* FSDirectory.unprotectedDelete: "
          + targetNode.getFullPathName() + " is removed");
    }
    return filesRemoved;
  }
  
  /**
   * Check if the given INode (or one of its descendants) is snapshottable and
   * already has snapshots.
   * 
   * @param target The given INode
   * @return The INode which is snapshottable and already has snapshots.
   */
  private static INode hasSnapshot(INode target) {
    if (target instanceof INodeDirectory) {
      INodeDirectory targetDir = (INodeDirectory) target;
      if (targetDir.isSnapshottable()
          && ((INodeDirectorySnapshottable) targetDir).getNumSnapshots() > 0) {
        return target;
      }
      for (INode child : targetDir.getChildrenList(null)) {
        INode snapshotDir = hasSnapshot(child);
        if (snapshotDir != null) {
          return snapshotDir;
        }
      }
    }
    return null;
  }

  /**
   * Replaces the specified INode.
   */
  private void replaceINodeUnsynced(String path, INode oldnode, INode newnode
      ) throws IOException {    
    //remove the old node from the namespace 
    if (!oldnode.removeNode()) {
      final String mess = "FSDirectory.replaceINodeUnsynced: failed to remove "
          + path;
      NameNode.stateChangeLog.warn("DIR* " + mess);
      throw new IOException(mess);
    } 
    
    //add the new node
    rootDir.addINode(path, newnode); 
  }

  /**
   * Replaces the specified INodeDirectory.
   */
  public void replaceINodeDirectory(String path, INodeDirectory oldnode,
      INodeDirectory newnode) throws IOException {    
    writeLock();
    try {
<<<<<<< HEAD
      replaceINodeUnsynced(path, oldnode, newnode);

      //update children's parent directory
      for(INode i : newnode.getChildrenList(null)) {
        i.parent = newnode;
      }
    } finally {
      writeUnlock();
    }
  }

  /**
   * Replaces the specified INodeFile with the specified one.
   */
  public void replaceNode(String path, INodeFile oldnode, INodeFile newnode
      ) throws IOException {    
    writeLock();
    try {
      replaceINodeUnsynced(path, oldnode, newnode);
      
      //Currently, oldnode and newnode are assumed to contain the same blocks.
      //Otherwise, blocks need to be removed from the blocksMap.
      int index = 0;
      for (BlockInfo b : newnode.getBlocks()) {
        BlockInfo info = getBlockManager().addBlockCollection(b, newnode);
        newnode.setBlock(index, info); // inode refers to the block in BlocksMap
        index++;
      }
=======
      unprotectedReplaceNode(path, oldnode, newnode);
>>>>>>> bcaba939
    } finally {
      writeUnlock();
    }
  }
  
  void unprotectedReplaceNode(String path, INodeFile oldnode, INodeFile newnode)
      throws IOException, UnresolvedLinkException {
    assert hasWriteLock();
    INodeDirectory parent = oldnode.parent;
    // Remove the node from the namespace 
    if (!oldnode.removeNode()) {
      NameNode.stateChangeLog.warn("DIR* FSDirectory.replaceNode: " +
                                   "failed to remove " + path);
      throw new IOException("FSDirectory.replaceNode: " +
                            "failed to remove " + path);
    } 
    
    // Parent should be non-null, otherwise oldnode.removeNode() will return
    // false
    newnode.setLocalName(oldnode.getLocalNameBytes());
    parent.addChild(newnode, true);
    
    /* Currently oldnode and newnode are assumed to contain the same
     * blocks. Otherwise, blocks need to be removed from the blocksMap.
     */
    int index = 0;
    for (BlockInfo b : newnode.getBlocks()) {
      BlockInfo info = getBlockManager().addBlockCollection(b, newnode);
      newnode.setBlock(index, info); // inode refers to the block in BlocksMap
      index++;
    }
  }

  /**
   * Get a partial listing of the indicated directory
   *
   * @param src the directory name
   * @param startAfter the name to start listing after
   * @param needLocation if block locations are returned
   * @return a partial listing starting after startAfter
   */
  DirectoryListing getListing(String src, byte[] startAfter,
      boolean needLocation) throws UnresolvedLinkException, IOException {
    String srcs = normalizePath(src);

    readLock();
    try {
      final INodesInPath inodesInPath = rootDir.getINodesInPath(srcs, true);
      final INode targetNode = inodesInPath.getINode(0);
      if (targetNode == null)
        return null;
      
      if (!targetNode.isDirectory()) {
        return new DirectoryListing(
            new HdfsFileStatus[]{createFileStatus(HdfsFileStatus.EMPTY_NAME,
                targetNode, needLocation)}, 0);
      }

      INodeDirectory dirInode = (INodeDirectory)targetNode;
      final ReadOnlyList<INode> contents = dirInode.getChildrenList(
          inodesInPath.getPathSnapshot());
      int startChild = dirInode.nextChild(startAfter);
      int totalNumChildren = contents.size();
      int numOfListing = Math.min(totalNumChildren-startChild, this.lsLimit);
      HdfsFileStatus listing[] = new HdfsFileStatus[numOfListing];
      for (int i=0; i<numOfListing; i++) {
        INode cur = contents.get(startChild+i);
        listing[i] = createFileStatus(cur.getLocalNameBytes(), cur, needLocation);
      }
      return new DirectoryListing(
          listing, totalNumChildren-startChild-numOfListing);
    } finally {
      readUnlock();
    }
  }

  /** Get the file info for a specific file.
   * @param src The string representation of the path to the file
   * @param resolveLink whether to throw UnresolvedLinkException 
   * @return object containing information regarding the file
   *         or null if file not found
   */
  HdfsFileStatus getFileInfo(String src, boolean resolveLink) 
      throws UnresolvedLinkException {
    String srcs = normalizePath(src);
    readLock();
    try {
      INode targetNode = rootDir.getNode(srcs, resolveLink);
      if (targetNode == null) {
        return null;
      }
      else {
        return createFileStatus(HdfsFileStatus.EMPTY_NAME, targetNode);
      }
    } finally {
      readUnlock();
    }
  }

  /**
   * Get the blocks associated with the file.
   */
  Block[] getFileBlocks(String src) throws UnresolvedLinkException {
    waitForReady();
    readLock();
    try {
      final INode i = rootDir.getNode(src, false);
      return i != null && i.isFile()? ((INodeFile)i).getBlocks(): null;
    } finally {
      readUnlock();
    }
  }

  /**
   * Get {@link INode} associated with the file / directory.
   */
  public INode getINode(String src) throws UnresolvedLinkException {
    readLock();
    try {
      return rootDir.getNode(src, true);
    } finally {
      readUnlock();
    }
  }
  
  /**
   * Get {@link INode} associated with the file / directory.
   * @throws SnapshotAccessControlException if path is in RO snapshot
   */
  public INode getMutableINode(String src) throws UnresolvedLinkException,
      SnapshotAccessControlException {
    readLock();
    try {
      return rootDir.getMutableNode(src, true);
    } finally {
      readUnlock();
    }
  }

  /** 
   * Check whether the filepath could be created
   * @throws SnapshotAccessControlException if path is in RO snapshot
   */
  boolean isValidToCreate(String src) throws UnresolvedLinkException,
      SnapshotAccessControlException {
    String srcs = normalizePath(src);
    readLock();
    try {
      if (srcs.startsWith("/") && !srcs.endsWith("/")
          && rootDir.getMutableNode(srcs, false) == null) {
        return true;
      } else {
        return false;
      }
    } finally {
      readUnlock();
    }
  }

  /**
   * Check whether the path specifies a directory
   */
  boolean isDir(String src) throws UnresolvedLinkException {
    src = normalizePath(src);
    readLock();
    try {
      INode node = rootDir.getNode(src, false);
      return node != null && node.isDirectory();
    } finally {
      readUnlock();
    }
  }
  
  /**
   * Check whether the path specifies a directory
   * @throws SnapshotAccessControlException if path is in RO snapshot
   */
  boolean isDirMutable(String src) throws UnresolvedLinkException,
      SnapshotAccessControlException {
    src = normalizePath(src);
    readLock();
    try {
      INode node = rootDir.getMutableNode(src, false);
      return node != null && node.isDirectory();
    } finally {
      readUnlock();
    }
  }

  /** Updates namespace and diskspace consumed for all
   * directories until the parent directory of file represented by path.
   * 
   * @param path path for the file.
   * @param nsDelta the delta change of namespace
   * @param dsDelta the delta change of diskspace
   * @throws QuotaExceededException if the new count violates any quota limit
   * @throws FileNotFoundException if path does not exist.
   */
  void updateSpaceConsumed(String path, long nsDelta, long dsDelta)
      throws QuotaExceededException, FileNotFoundException, UnresolvedLinkException {
    writeLock();
    try {
      final INodesInPath inodesInPath = rootDir.getExistingPathINodes(path, false);
      final INode[] inodes = inodesInPath.getINodes();
      int len = inodes.length;
      if (inodes[len - 1] == null) {
        throw new FileNotFoundException("Path not found: " + path);
      }
      updateCount(inodesInPath, len-1, nsDelta, dsDelta, true);
    } finally {
      writeUnlock();
    }
  }
  
  /** update count of each inode with quota
   * 
   * @param inodes an array of inodes on a path
   * @param numOfINodes the number of inodes to update starting from index 0
   * @param nsDelta the delta change of namespace
   * @param dsDelta the delta change of diskspace
   * @param checkQuota if true then check if quota is exceeded
   * @throws QuotaExceededException if the new count violates any quota limit
   */
  private void updateCount(INodesInPath inodesInPath, int numOfINodes, 
                           long nsDelta, long dsDelta, boolean checkQuota)
                           throws QuotaExceededException {
    assert hasWriteLock();
    if (!ready) {
      //still initializing. do not check or update quotas.
      return;
    }
    final INode[] inodes = inodesInPath.getINodes();
    if (numOfINodes > inodes.length) {
      numOfINodes = inodes.length;
    }
    if (checkQuota) {
      verifyQuota(inodes, numOfINodes, nsDelta, dsDelta, null);
    }
    unprotectedUpdateCount(inodesInPath, numOfINodes, nsDelta, dsDelta);
  }
  
  /** 
   * update quota of each inode and check to see if quota is exceeded. 
   * See {@link #updateCount(INode[], int, long, long, boolean)}
   */ 
  private void updateCountNoQuotaCheck(INodesInPath inodesInPath,
      int numOfINodes, long nsDelta, long dsDelta) {
    assert hasWriteLock();
    try {
      updateCount(inodesInPath, numOfINodes, nsDelta, dsDelta, false);
    } catch (QuotaExceededException e) {
      NameNode.LOG.warn("FSDirectory.updateCountNoQuotaCheck - unexpected ", e);
    }
  }
  
  /**
   * updates quota without verification
   * callers responsibility is to make sure quota is not exceeded
   * @param inodes
   * @param numOfINodes
   * @param nsDelta
   * @param dsDelta
   */
  private void unprotectedUpdateCount(INodesInPath inodesInPath,
      int numOfINodes, long nsDelta, long dsDelta) {
    assert hasWriteLock();
    final INode[] inodes = inodesInPath.getINodes();
    for(int i=0; i < numOfINodes; i++) {
      if (inodes[i].isQuotaSet()) { // a directory with quota
        INodeDirectoryWithQuota node =(INodeDirectoryWithQuota)inodes[i]; 
        node.addSpaceConsumed(nsDelta, dsDelta);
      }
    }
  }
  
  /** Return the name of the path represented by inodes at [0, pos] */
  private static String getFullPathName(INode[] inodes, int pos) {
    StringBuilder fullPathName = new StringBuilder();
    if (inodes[0].isRoot()) {
      if (pos == 0) return Path.SEPARATOR;
    } else {
      fullPathName.append(inodes[0].getLocalName());
    }
    
    for (int i=1; i<=pos; i++) {
      fullPathName.append(Path.SEPARATOR_CHAR).append(inodes[i].getLocalName());
    }
    return fullPathName.toString();
  }

  /** Return the full path name of the specified inode */
  static String getFullPathName(INode inode) {
    // calculate the depth of this inode from root
    int depth = 0;
    for (INode i = inode; i != null; i = i.parent) {
      depth++;
    }
    INode[] inodes = new INode[depth];

    // fill up the inodes in the path from this inode to root
    for (int i = 0; i < depth; i++) {
      inodes[depth-i-1] = inode;
      inode = inode.parent;
    }
    return getFullPathName(inodes, depth-1);
  }
  
  /**
   * Create a directory 
   * If ancestor directories do not exist, automatically create them.

   * @param src string representation of the path to the directory
   * @param permissions the permission of the directory
   * @param isAutocreate if the permission of the directory should inherit
   *                          from its parent or not. u+wx is implicitly added to
   *                          the automatically created directories, and to the
   *                          given directory if inheritPermission is true
   * @param now creation time
   * @return true if the operation succeeds false otherwise
   * @throws FileNotFoundException if an ancestor or itself is a file
   * @throws QuotaExceededException if directory creation violates 
   *                                any quota limit
   * @throws UnresolvedLinkException if a symlink is encountered in src.                      
   * @throws SnapshotAccessControlException if path is in RO snapshot
   */
  boolean mkdirs(String src, PermissionStatus permissions,
      boolean inheritPermission, long now)
      throws FileAlreadyExistsException, QuotaExceededException, 
             UnresolvedLinkException, SnapshotAccessControlException {
    src = normalizePath(src);
    String[] names = INode.getPathNames(src);
    byte[][] components = INode.getPathComponents(names);
    final int lastInodeIndex = components.length - 1;

    writeLock();
    try {
      INodesInPath inodesInPath = rootDir.getExistingPathINodes(components,
          components.length, false);
      if (inodesInPath.isSnapshot()) {
        throw new SnapshotAccessControlException(
            "Modification on RO snapshot is disallowed");
      }
      INode[] inodes = inodesInPath.getINodes();

      // find the index of the first null in inodes[]
      StringBuilder pathbuilder = new StringBuilder();
      int i = 1;
      for(; i < inodes.length && inodes[i] != null; i++) {
        pathbuilder.append(Path.SEPARATOR).append(names[i]);
        if (!inodes[i].isDirectory()) {
          throw new FileAlreadyExistsException("Parent path is not a directory: "
              + pathbuilder+ " "+inodes[i].getLocalName());
        }
      }

      // default to creating parent dirs with the given perms
      PermissionStatus parentPermissions = permissions;

      // if not inheriting and it's the last inode, there's no use in
      // computing perms that won't be used
      if (inheritPermission || (i < lastInodeIndex)) {
        // if inheriting (ie. creating a file or symlink), use the parent dir,
        // else the supplied permissions
        // NOTE: the permissions of the auto-created directories violate posix
        FsPermission parentFsPerm = inheritPermission
            ? inodes[i-1].getFsPermission() : permissions.getPermission();
        
        // ensure that the permissions allow user write+execute
        if (!parentFsPerm.getUserAction().implies(FsAction.WRITE_EXECUTE)) {
          parentFsPerm = new FsPermission(
              parentFsPerm.getUserAction().or(FsAction.WRITE_EXECUTE),
              parentFsPerm.getGroupAction(),
              parentFsPerm.getOtherAction()
          );
        }
        
        if (!parentPermissions.getPermission().equals(parentFsPerm)) {
          parentPermissions = new PermissionStatus(
              parentPermissions.getUserName(),
              parentPermissions.getGroupName(),
              parentFsPerm
          );
          // when inheriting, use same perms for entire path
          if (inheritPermission) permissions = parentPermissions;
        }
      }
      
      // create directories beginning from the first null index
      for(; i < inodes.length; i++) {
        pathbuilder.append(Path.SEPARATOR + names[i]);
        unprotectedMkdir(inodesInPath, i, components[i],
            (i < lastInodeIndex) ? parentPermissions : permissions, now);
        if (inodes[i] == null) {
          return false;
        }
        // Directory creation also count towards FilesCreated
        // to match count of FilesDeleted metric.
        if (getFSNamesystem() != null)
          NameNode.getNameNodeMetrics().incrFilesCreated();

        final String cur = pathbuilder.toString();
        fsImage.getEditLog().logMkDir(cur, inodes[i]);
        if(NameNode.stateChangeLog.isDebugEnabled()) {
          NameNode.stateChangeLog.debug(
              "DIR* FSDirectory.mkdirs: created directory " + cur);
        }
      }
    } finally {
      writeUnlock();
    }
    return true;
  }

  INode unprotectedMkdir(String src, PermissionStatus permissions,
                          long timestamp) throws QuotaExceededException,
                          UnresolvedLinkException {
    assert hasWriteLock();
    byte[][] components = INode.getPathComponents(src);
    INodesInPath inodesInPath = rootDir.getExistingPathINodes(components,
        components.length, false);
    INode[] inodes = inodesInPath.getINodes();
    final int pos = inodes.length - 1;
    unprotectedMkdir(inodesInPath, pos, components[pos], permissions, timestamp);
    return inodes[pos];
  }

  /** create a directory at index pos.
   * The parent path to the directory is at [0, pos-1].
   * All ancestors exist. Newly created one stored at index pos.
   */
  private void unprotectedMkdir(INodesInPath inodesInPath, int pos,
      byte[] name, PermissionStatus permission,
      long timestamp) throws QuotaExceededException {
    assert hasWriteLock();
    final INodeDirectory dir = new INodeDirectory(name, permission, timestamp);
    if (addChild(inodesInPath, pos, dir, true)) {
      inodesInPath.setINode(pos, dir);
    }
  }
  
  /**
   * Add the given child to the namespace.
   * @param src The full path name of the child node.
   * @throw QuotaExceededException is thrown if it violates quota limit
   */
  private boolean addINode(String src, INode child
      ) throws QuotaExceededException, UnresolvedLinkException {
    byte[][] components = INode.getPathComponents(src);
    byte[] path = components[components.length-1];
    child.setLocalName(path);
    cacheName(child);
    writeLock();
    try {
      INodesInPath inodesInPath = rootDir.getExistingPathINodes(components,
          components.length, false);
      return addLastINode(inodesInPath, child, true);
    } finally {
      writeUnlock();
    }
  }

  /**
   * Verify quota for adding or moving a new INode with required 
   * namespace and diskspace to a given position.
   *  
   * @param inodes INodes corresponding to a path
   * @param pos position where a new INode will be added
   * @param nsDelta needed namespace
   * @param dsDelta needed diskspace
   * @param commonAncestor Last node in inodes array that is a common ancestor
   *          for a INode that is being moved from one location to the other.
   *          Pass null if a node is not being moved.
   * @throws QuotaExceededException if quota limit is exceeded.
   */
  private void verifyQuota(INode[] inodes, int pos, long nsDelta, long dsDelta,
      INode commonAncestor) throws QuotaExceededException {
    if (!ready) {
      // Do not check quota if edits log is still being processed
      return;
    }
    if (nsDelta <= 0 && dsDelta <= 0) {
      // if quota is being freed or not being consumed
      return;
    }
    if (pos>inodes.length) {
      pos = inodes.length;
    }
    int i = pos - 1;
    try {
      // check existing components in the path  
      for(; i >= 0; i--) {
        if (commonAncestor == inodes[i]) {
          // Moving an existing node. Stop checking for quota when common
          // ancestor is reached
          return;
        }
        if (inodes[i].isQuotaSet()) { // a directory with quota
          INodeDirectoryWithQuota node =(INodeDirectoryWithQuota)inodes[i]; 
          node.verifyQuota(nsDelta, dsDelta);
        }
      }
    } catch (QuotaExceededException e) {
      e.setPathName(getFullPathName(inodes, i));
      throw e;
    }
  }
  
  /**
   * Verify quota for rename operation where srcInodes[srcInodes.length-1] moves
   * dstInodes[dstInodes.length-1]
   * 
   * @param srcInodes directory from where node is being moved.
   * @param dstInodes directory to where node is moved to.
   * @throws QuotaExceededException if quota limit is exceeded.
   */
  private void verifyQuotaForRename(INode[] srcInodes, INode[]dstInodes)
      throws QuotaExceededException {
    if (!ready) {
      // Do not check quota if edits log is still being processed
      return;
    }
    INode srcInode = srcInodes[srcInodes.length - 1];
    INode commonAncestor = null;
    for(int i =0;srcInodes[i] == dstInodes[i]; i++) {
      commonAncestor = srcInodes[i];
    }
    INode.DirCounts srcCounts = new INode.DirCounts();
    srcInode.spaceConsumedInTree(srcCounts);
    long nsDelta = srcCounts.getNsCount();
    long dsDelta = srcCounts.getDsCount();
    
    // Reduce the required quota by dst that is being removed
    INode dstInode = dstInodes[dstInodes.length - 1];
    if (dstInode != null) {
      INode.DirCounts dstCounts = new INode.DirCounts();
      dstInode.spaceConsumedInTree(dstCounts);
      nsDelta -= dstCounts.getNsCount();
      dsDelta -= dstCounts.getDsCount();
    }
    verifyQuota(dstInodes, dstInodes.length - 1, nsDelta, dsDelta,
        commonAncestor);
  }
  
  /**
   * Verify that filesystem limit constraints are not violated
   * @throws PathComponentTooLongException child's name is too long
   * @throws MaxDirectoryItemsExceededException items per directory is exceeded
   */
  protected <T extends INode> void verifyFsLimits(INode[] pathComponents,
      int pos, T child) throws FSLimitException {
    boolean includeChildName = false;
    try {
      if (maxComponentLength != 0) {
        int length = child.getLocalName().length();
        if (length > maxComponentLength) {
          includeChildName = true;
          throw new PathComponentTooLongException(maxComponentLength, length);
        }
      }
      if (maxDirItems != 0) {
        INodeDirectory parent = (INodeDirectory)pathComponents[pos-1];
        int count = parent.getChildrenList(null).size();
        if (count >= maxDirItems) {
          throw new MaxDirectoryItemsExceededException(maxDirItems, count);
        }
      }
    } catch (FSLimitException e) {
      String badPath = getFullPathName(pathComponents, pos-1);
      if (includeChildName) {
        badPath += Path.SEPARATOR + child.getLocalName();
      }
      e.setPathName(badPath);
      // Do not throw if edits log is still being processed
      if (ready) throw(e);
      // log pre-existing paths that exceed limits
      NameNode.LOG.error("FSDirectory.verifyFsLimits - " + e.getLocalizedMessage());
    }
  }
  
  /**
   * The same as {@link #addChild(INodesInPath, int, INode, boolean)}
   * with pos = length - 1.
   */
  private boolean addLastINode(INodesInPath inodesInPath,
      INode inode, boolean checkQuota) throws QuotaExceededException {
    final int pos = inodesInPath.getINodes().length - 1;
    return addChild(inodesInPath, pos, inode, checkQuota);
  }

  /** Add a node child to the inodes at index pos. 
   * Its ancestors are stored at [0, pos-1].
   * @return false if the child with this name already exists; 
   *         otherwise return true;
   * @throw QuotaExceededException is thrown if it violates quota limit
   */
  private boolean addChild(INodesInPath inodesInPath, int pos,
      INode child, boolean checkQuota) throws QuotaExceededException {
    final INode[] inodes = inodesInPath.getINodes();
    // The filesystem limits are not really quotas, so this check may appear
    // odd. It's because a rename operation deletes the src, tries to add
    // to the dest, if that fails, re-adds the src from whence it came.
    // The rename code disables the quota when it's restoring to the
    // original location becase a quota violation would cause the the item
    // to go "poof".  The fs limits must be bypassed for the same reason.
    if (checkQuota) {
      verifyFsLimits(inodes, pos, child);
    }
    
    INode.DirCounts counts = new INode.DirCounts();
    child.spaceConsumedInTree(counts);
    updateCount(inodesInPath, pos, counts.getNsCount(), counts.getDsCount(), checkQuota);
    if (inodes[pos-1] == null) {
      throw new NullPointerException("Panic: parent does not exist");
    }
    final boolean added = ((INodeDirectory)inodes[pos-1]).addChild(child, true);
    if (!added) {
      updateCount(inodesInPath, pos, -counts.getNsCount(), -counts.getDsCount(), true);
    }
    return added;
  }
  
  private boolean addLastINodeNoQuotaCheck(INodesInPath inodesInPath, INode i) {
    try {
      return addLastINode(inodesInPath, i, false);
    } catch (QuotaExceededException e) {
      NameNode.LOG.warn("FSDirectory.addChildNoQuotaCheck - unexpected", e); 
    }
    return false;
  }
  
  /**
   * Remove the last inode in the path from the namespace.
   * Count of each ancestor with quota is also updated.
   * @return the removed node; null if the removal fails.
   */
  private INode removeLastINode(final INodesInPath inodesInPath) {
    final INode[] inodes = inodesInPath.getINodes();
    final int pos = inodes.length - 1;
    INode removedNode = ((INodeDirectory)inodes[pos-1]).removeChild(inodes[pos]);
    if (removedNode != null) {
      INode.DirCounts counts = new INode.DirCounts();
      removedNode.spaceConsumedInTree(counts);
      updateCountNoQuotaCheck(inodesInPath, pos,
                  -counts.getNsCount(), -counts.getDsCount());
    }
    return removedNode;
  }
  
  /**
   */
  String normalizePath(String src) {
    if (src.length() > 1 && src.endsWith("/")) {
      src = src.substring(0, src.length() - 1);
    }
    return src;
  }

  ContentSummary getContentSummary(String src) 
    throws FileNotFoundException, UnresolvedLinkException {
    String srcs = normalizePath(src);
    readLock();
    try {
      INode targetNode = rootDir.getNode(srcs, false);
      if (targetNode == null) {
        throw new FileNotFoundException("File does not exist: " + srcs);
      }
      else {
        return targetNode.computeContentSummary();
      }
    } finally {
      readUnlock();
    }
  }

  /** Update the count of each directory with quota in the namespace
   * A directory's count is defined as the total number inodes in the tree
   * rooted at the directory.
   * 
   * This is an update of existing state of the filesystem and does not
   * throw QuotaExceededException.
   */
  void updateCountForINodeWithQuota() {
    updateCountForINodeWithQuota(rootDir, new INode.DirCounts(), 
                                 new ArrayList<INode>(50));
  }
  
  /** 
   * Update the count of the directory if it has a quota and return the count
   * 
   * This does not throw a QuotaExceededException. This is just an update
   * of of existing state and throwing QuotaExceededException does not help
   * with fixing the state, if there is a problem.
   * 
   * @param dir the root of the tree that represents the directory
   * @param counters counters for name space and disk space
   * @param nodesInPath INodes for the each of components in the path.
   */
  private static void updateCountForINodeWithQuota(INodeDirectory dir, 
                                               INode.DirCounts counts,
                                               ArrayList<INode> nodesInPath) {
    long parentNamespace = counts.nsCount;
    long parentDiskspace = counts.dsCount;
    
    counts.nsCount = 1L;//for self. should not call node.spaceConsumedInTree()
    counts.dsCount = 0L;
    
    /* We don't need nodesInPath if we could use 'parent' field in 
     * INode. using 'parent' is not currently recommended. */
    nodesInPath.add(dir);

    for (INode child : dir.getChildrenList(null)) {
      if (child.isDirectory()) {
        updateCountForINodeWithQuota((INodeDirectory)child, 
                                     counts, nodesInPath);
      } else if (child.isSymlink()) {
        counts.nsCount += 1;
      } else { // reduce recursive calls
        counts.nsCount += 1;
        counts.dsCount += ((INodeFile)child).diskspaceConsumed();
      }
    }
      
    if (dir.isQuotaSet()) {
      ((INodeDirectoryWithQuota)dir).setSpaceConsumed(counts.nsCount,
                                                      counts.dsCount);

      // check if quota is violated for some reason.
      if ((dir.getNsQuota() >= 0 && counts.nsCount > dir.getNsQuota()) ||
          (dir.getDsQuota() >= 0 && counts.dsCount > dir.getDsQuota())) {

        // can only happen because of a software bug. the bug should be fixed.
        StringBuilder path = new StringBuilder(512);
        for (INode n : nodesInPath) {
          path.append('/');
          path.append(n.getLocalName());
        }
        
        NameNode.LOG.warn("Quota violation in image for " + path + 
                          " (Namespace quota : " + dir.getNsQuota() +
                          " consumed : " + counts.nsCount + ")" +
                          " (Diskspace quota : " + dir.getDsQuota() +
                          " consumed : " + counts.dsCount + ").");
      }            
    }
      
    // pop 
    nodesInPath.remove(nodesInPath.size()-1);
    
    counts.nsCount += parentNamespace;
    counts.dsCount += parentDiskspace;
  }
  
  /**
   * See {@link ClientProtocol#setQuota(String, long, long)} for the contract.
   * Sets quota for for a directory.
   * @returns INodeDirectory if any of the quotas have changed. null other wise.
   * @throws FileNotFoundException if the path does not exist.
   * @throws PathIsNotDirectoryException if the path is not a directory.
   * @throws QuotaExceededException if the directory tree size is 
   *                                greater than the given quota
   * @throws UnresolvedLinkException if a symlink is encountered in src.
   * @throws SnapshotAccessControlException if path is in RO snapshot
   */
  INodeDirectory unprotectedSetQuota(String src, long nsQuota, long dsQuota)
      throws FileNotFoundException, PathIsNotDirectoryException,
      QuotaExceededException, UnresolvedLinkException,
      SnapshotAccessControlException {
    assert hasWriteLock();
    // sanity check
    if ((nsQuota < 0 && nsQuota != HdfsConstants.QUOTA_DONT_SET && 
         nsQuota != HdfsConstants.QUOTA_RESET) || 
        (dsQuota < 0 && dsQuota != HdfsConstants.QUOTA_DONT_SET && 
          dsQuota != HdfsConstants.QUOTA_RESET)) {
      throw new IllegalArgumentException("Illegal value for nsQuota or " +
                                         "dsQuota : " + nsQuota + " and " +
                                         dsQuota);
    }
    
    String srcs = normalizePath(src);
    final INode[] inodes = rootDir.getMutableINodesInPath(srcs, true)
        .getINodes();
    INodeDirectory dirNode = INodeDirectory.valueOf(inodes[inodes.length-1], srcs);
    if (dirNode.isRoot() && nsQuota == HdfsConstants.QUOTA_RESET) {
      throw new IllegalArgumentException("Cannot clear namespace quota on root.");
    } else { // a directory inode
      long oldNsQuota = dirNode.getNsQuota();
      long oldDsQuota = dirNode.getDsQuota();
      if (nsQuota == HdfsConstants.QUOTA_DONT_SET) {
        nsQuota = oldNsQuota;
      }
      if (dsQuota == HdfsConstants.QUOTA_DONT_SET) {
        dsQuota = oldDsQuota;
      }        

      if (dirNode instanceof INodeDirectoryWithQuota) { 
        // a directory with quota; so set the quota to the new value
        ((INodeDirectoryWithQuota)dirNode).setQuota(nsQuota, dsQuota);
        if (!dirNode.isQuotaSet()) {
          // will not come here for root because root's nsQuota is always set
          INodeDirectory newNode = new INodeDirectory(dirNode);
          INodeDirectory parent = (INodeDirectory)inodes[inodes.length-2];
          dirNode = newNode;
          parent.replaceChild(newNode);
        }
      } else {
        // a non-quota directory; so replace it with a directory with quota
        INodeDirectoryWithQuota newNode = 
          new INodeDirectoryWithQuota(nsQuota, dsQuota, dirNode);
        // non-root directory node; parent != null
        INodeDirectory parent = (INodeDirectory)inodes[inodes.length-2];
        dirNode = newNode;
        parent.replaceChild(newNode);
      }
      return (oldNsQuota != nsQuota || oldDsQuota != dsQuota) ? dirNode : null;
    }
  }
  
  /**
   * See {@link ClientProtocol#setQuota(String, long, long)} for the contract.
   * @throws SnapshotAccessControlException if path is in RO snapshot
   * @see #unprotectedSetQuota(String, long, long)
   */
  void setQuota(String src, long nsQuota, long dsQuota) 
      throws FileNotFoundException, PathIsNotDirectoryException,
      QuotaExceededException, UnresolvedLinkException,
      SnapshotAccessControlException {
    writeLock();
    try {
      INodeDirectory dir = unprotectedSetQuota(src, nsQuota, dsQuota);
      if (dir != null) {
        fsImage.getEditLog().logSetQuota(src, dir.getNsQuota(), 
                                         dir.getDsQuota());
      }
    } finally {
      writeUnlock();
    }
  }
  
  long totalInodes() {
    readLock();
    try {
      return rootDir.numItemsInTree();
    } finally {
      readUnlock();
    }
  }

  /**
   * Sets the access time on the file/directory. Logs it in the transaction log.
   */
  void setTimes(String src, INode inode, long mtime, long atime, boolean force) {
    boolean status = false;
    writeLock();
    try {
      status = unprotectedSetTimes(src, inode, mtime, atime, force);
    } finally {
      writeUnlock();
    }
    if (status) {
      fsImage.getEditLog().logTimes(src, mtime, atime);
    }
  }

  boolean unprotectedSetTimes(String src, long mtime, long atime, boolean force) 
      throws UnresolvedLinkException {
    assert hasWriteLock();
    INode inode = getINode(src);
    return unprotectedSetTimes(src, inode, mtime, atime, force);
  }

  private boolean unprotectedSetTimes(String src, INode inode, long mtime,
                                      long atime, boolean force) {
    assert hasWriteLock();
    boolean status = false;
    if (mtime != -1) {
      inode.setModificationTimeForce(mtime);
      status = true;
    }
    if (atime != -1) {
      long inodeTime = inode.getAccessTime();

      // if the last access time update was within the last precision interval, then
      // no need to store access time
      if (atime <= inodeTime + getFSNamesystem().getAccessTimePrecision() && !force) {
        status =  false;
      } else {
        inode.setAccessTime(atime);
        status = true;
      }
    } 
    return status;
  }

  /**
   * Reset the entire namespace tree.
   */
  void reset() {
    writeLock();
    try {
      setReady(false);
      rootDir = createRoot(getFSNamesystem());
      nameCache.reset();
    } finally {
      writeUnlock();
    }
  }

  /**
   * create an hdfs file status from an inode
   * 
   * @param path the local name
   * @param node inode
   * @param needLocation if block locations need to be included or not
   * @return a file status
   * @throws IOException if any error occurs
   */
  private HdfsFileStatus createFileStatus(byte[] path, INode node,
      boolean needLocation) throws IOException {
    if (needLocation) {
      return createLocatedFileStatus(path, node);
    } else {
      return createFileStatus(path, node);
    }
  }
  /**
   * Create FileStatus by file INode 
   */
   private HdfsFileStatus createFileStatus(byte[] path, INode node) {
     long size = 0;     // length is zero for directories
     short replication = 0;
     long blocksize = 0;
     if (node instanceof INodeFile) {
       INodeFile fileNode = (INodeFile)node;
       size = fileNode.computeFileSize(true);
       replication = fileNode.getFileReplication();
       blocksize = fileNode.getPreferredBlockSize();
     }
     return new HdfsFileStatus(
        size, 
        node.isDirectory(), 
        replication, 
        blocksize,
        node.getModificationTime(),
        node.getAccessTime(),
        node.getFsPermission(),
        node.getUserName(),
        node.getGroupName(),
        node.isSymlink() ? ((INodeSymlink)node).getSymlink() : null,
        path);
  }

   /**
    * Create FileStatus with location info by file INode 
    */
    private HdfsLocatedFileStatus createLocatedFileStatus(
        byte[] path, INode node) throws IOException {
      assert hasReadLock();
      long size = 0;     // length is zero for directories
      short replication = 0;
      long blocksize = 0;
      LocatedBlocks loc = null;
      if (node instanceof INodeFile) {
        INodeFile fileNode = (INodeFile)node;
        size = fileNode.computeFileSize(true);
        replication = fileNode.getFileReplication();
        blocksize = fileNode.getPreferredBlockSize();
        loc = getFSNamesystem().getBlockManager().createLocatedBlocks(
            fileNode.getBlocks(), fileNode.computeFileSize(false),
            fileNode.isUnderConstruction(), 0L, size, false);
        if (loc==null) {
          loc = new LocatedBlocks();
        }
      }
      return new HdfsLocatedFileStatus(
          size, 
          node.isDirectory(), 
          replication, 
          blocksize,
          node.getModificationTime(),
          node.getAccessTime(),
          node.getFsPermission(),
          node.getUserName(),
          node.getGroupName(),
          node.isSymlink() ? ((INodeSymlink)node).getSymlink() : null,
          path,
          loc);
      }

    
  /**
   * Add the given symbolic link to the fs. Record it in the edits log.
   */
  INodeSymlink addSymlink(String path, String target,
      PermissionStatus dirPerms, boolean createParent)
      throws UnresolvedLinkException, FileAlreadyExistsException,
      QuotaExceededException, SnapshotAccessControlException {
    waitForReady();

    final long modTime = now();
    if (createParent) {
      final String parent = new Path(path).getParent().toString();
      if (!mkdirs(parent, dirPerms, true, modTime)) {
        return null;
      }
    }
    final String userName = dirPerms.getUserName();
    INodeSymlink newNode  = null;
    writeLock();
    try {
      newNode = unprotectedAddSymlink(path, target, modTime, modTime,
          new PermissionStatus(userName, null, FsPermission.getDefault()));
    } finally {
      writeUnlock();
    }
    if (newNode == null) {
      NameNode.stateChangeLog.info("DIR* addSymlink: failed to add " + path);
      return null;
    }
    fsImage.getEditLog().logSymlink(path, target, modTime, modTime, newNode);
    
    if(NameNode.stateChangeLog.isDebugEnabled()) {
      NameNode.stateChangeLog.debug("DIR* addSymlink: " + path + " is added");
    }
    return newNode;
  }

  /**
   * Add the specified path into the namespace. Invoked from edit log processing.
   */
  INodeSymlink unprotectedAddSymlink(String path, String target, long mtime, 
                                  long atime, PermissionStatus perm) 
      throws UnresolvedLinkException, QuotaExceededException {
    assert hasWriteLock();
    final INodeSymlink symlink = new INodeSymlink(target, mtime, atime, perm);
    return addINode(path, symlink)? symlink: null;
  }
  
  /**
   * Caches frequently used file names to reuse file name objects and
   * reduce heap size.
   */
  void cacheName(INode inode) {
    // Name is cached only for files
    if (!inode.isFile()) {
      return;
    }
    ByteArray name = new ByteArray(inode.getLocalNameBytes());
    name = nameCache.put(name);
    if (name != null) {
      inode.setLocalName(name.getBytes());
    }
  }
}<|MERGE_RESOLUTION|>--- conflicted
+++ resolved
@@ -587,6 +587,8 @@
         // update modification time of dst and the parent of src
         srcInodes[srcInodes.length-2].setModificationTime(timestamp);
         dstInodes[dstInodes.length-2].setModificationTime(timestamp);
+        // update moved leases with new filename
+        getFSNamesystem().unprotectedChangeLease(src, dst);        
         return true;
       }
     } finally {
@@ -752,6 +754,8 @@
         }
         srcInodes[srcInodes.length - 2].setModificationTime(timestamp);
         dstInodes[dstInodes.length - 2].setModificationTime(timestamp);
+        // update moved lease with new filename
+        getFSNamesystem().unprotectedChangeLease(src, dst);
 
         // Collect the blocks and remove the lease for previous dst
         int filesDeleted = 0;
@@ -1186,7 +1190,6 @@
       INodeDirectory newnode) throws IOException {    
     writeLock();
     try {
-<<<<<<< HEAD
       replaceINodeUnsynced(path, oldnode, newnode);
 
       //update children's parent directory
@@ -1205,19 +1208,7 @@
       ) throws IOException {    
     writeLock();
     try {
-      replaceINodeUnsynced(path, oldnode, newnode);
-      
-      //Currently, oldnode and newnode are assumed to contain the same blocks.
-      //Otherwise, blocks need to be removed from the blocksMap.
-      int index = 0;
-      for (BlockInfo b : newnode.getBlocks()) {
-        BlockInfo info = getBlockManager().addBlockCollection(b, newnode);
-        newnode.setBlock(index, info); // inode refers to the block in BlocksMap
-        index++;
-      }
-=======
       unprotectedReplaceNode(path, oldnode, newnode);
->>>>>>> bcaba939
     } finally {
       writeUnlock();
     }
