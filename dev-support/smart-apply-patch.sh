--- conflicted
+++ resolved
@@ -104,14 +104,11 @@
 else
   echo "The patch does not appear to apply with p0 to p2";
   cleanup 1;
-<<<<<<< HEAD
-=======
 fi
 
 # If this is a dry run then exit instead of applying the patch
 if [[ -n $DRY_RUN ]]; then
   cleanup 0;
->>>>>>> fbf12270
 fi
 
 echo Going to apply patch with: $PATCH -p$PLEVEL
